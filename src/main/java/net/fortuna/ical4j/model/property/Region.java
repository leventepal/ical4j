/**
 * Copyright (c) 2012, Ben Fortuna
 * All rights reserved.
 *
 * Redistribution and use in source and binary forms, with or without
 * modification, are permitted provided that the following conditions
 * are met:
 *
 *  o Redistributions of source code must retain the above copyright
 * notice, this list of conditions and the following disclaimer.
 *
 *  o Redistributions in binary form must reproduce the above copyright
 * notice, this list of conditions and the following disclaimer in the
 * documentation and/or other materials provided with the distribution.
 *
 *  o Neither the name of Ben Fortuna nor the names of any other contributors
 * may be used to endorse or promote products derived from this software
 * without specific prior written permission.
 *
 * THIS SOFTWARE IS PROVIDED BY THE COPYRIGHT HOLDERS AND CONTRIBUTORS
 * "AS IS" AND ANY EXPRESS OR IMPLIED WARRANTIES, INCLUDING, BUT NOT
 * LIMITED TO, THE IMPLIED WARRANTIES OF MERCHANTABILITY AND FITNESS FOR
 * A PARTICULAR PURPOSE ARE DISCLAIMED. IN NO EVENT SHALL THE COPYRIGHT OWNER OR
 * CONTRIBUTORS BE LIABLE FOR ANY DIRECT, INDIRECT, INCIDENTAL, SPECIAL,
 * EXEMPLARY, OR CONSEQUENTIAL DAMAGES (INCLUDING, BUT NOT LIMITED TO,
 * PROCUREMENT OF SUBSTITUTE GOODS OR SERVICES; LOSS OF USE, DATA, OR
 * PROFITS; OR BUSINESS INTERRUPTION) HOWEVER CAUSED AND ON ANY THEORY OF
 * LIABILITY, WHETHER IN CONTRACT, STRICT LIABILITY, OR TORT (INCLUDING
 * NEGLIGENCE OR OTHERWISE) ARISING IN ANY WAY OUT OF THE USE OF THIS
 * SOFTWARE, EVEN IF ADVISED OF THE POSSIBILITY OF SUCH DAMAGE.
 */
package net.fortuna.ical4j.model.property;

import net.fortuna.ical4j.model.*;
import net.fortuna.ical4j.validate.ValidationException;
import net.fortuna.ical4j.validate.Validator;
import net.fortuna.ical4j.validate.property.OneOrLessParameterValidator;

import java.io.IOException;
import java.net.URISyntaxException;
import java.text.ParseException;

/**
 * $Id$
 * <p/>
 * Created: [Apr 6, 2004]
 * <p/>
 * Defines a REGION iCalendar component property.
 *
 * @author benf
 * @author Mike Douglass
 */
public class Region extends Property implements Escapable {

    private static final long serialVersionUID = 7753849118575885600L;

    private String value;

    private final Validator<Property> validator = new OneOrLessParameterValidator(Parameter.ABBREV);

    /**
     * Default constructor.
     */
    public Region() {
        this(null);
    }

    /**
     * @param aValue a value string for this component
     */
    public Region(final String aValue) {
        this(new ParameterList(), aValue);
    }

    /**
     * @param aList  a list of parameters for this component
     * @param aValue a value string for this component
     */
    public Region(final ParameterList aList, final String aValue) {
<<<<<<< HEAD
        super(REGION, aList, new OneOrLessParameterValidator(Parameter.ABBREV), new Factory());
=======
        super(REGION, aList, PropertyFactoryImpl.getInstance());
>>>>>>> 53b312fa
        setValue(aValue);
    }

    /**
     * {@inheritDoc}
     */
    public final void setValue(final String aValue) {
        this.value = aValue;
    }

    /**
     * {@inheritDoc}
     */
    public final String getValue() {
        return value;
    }

    @Override
    public void validate() throws ValidationException {
        validator.validate(this);
    }

    public static class Factory extends Content.Factory implements PropertyFactory {
        private static final long serialVersionUID = 1L;

        public Factory() {
            super(REGION);
        }

        public Property createProperty(final ParameterList parameters, final String value)
                throws IOException, URISyntaxException, ParseException {
            return new Region(parameters, value);
        }

        public Property createProperty() {
            return new Region();
        }
    }

}<|MERGE_RESOLUTION|>--- conflicted
+++ resolved
@@ -77,11 +77,7 @@
      * @param aValue a value string for this component
      */
     public Region(final ParameterList aList, final String aValue) {
-<<<<<<< HEAD
-        super(REGION, aList, new OneOrLessParameterValidator(Parameter.ABBREV), new Factory());
-=======
-        super(REGION, aList, PropertyFactoryImpl.getInstance());
->>>>>>> 53b312fa
+        super(REGION, aList, new Factory());
         setValue(aValue);
     }
 
