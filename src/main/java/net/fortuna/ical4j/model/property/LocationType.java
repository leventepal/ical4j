/**
 * Copyright (c) 2012, Ben Fortuna
 * All rights reserved.
 *
 * Redistribution and use in source and binary forms, with or without
 * modification, are permitted provided that the following conditions
 * are met:
 *
 *  o Redistributions of source code must retain the above copyright
 * notice, this list of conditions and the following disclaimer.
 *
 *  o Redistributions in binary form must reproduce the above copyright
 * notice, this list of conditions and the following disclaimer in the
 * documentation and/or other materials provided with the distribution.
 *
 *  o Neither the name of Ben Fortuna nor the names of any other contributors
 * may be used to endorse or promote products derived from this software
 * without specific prior written permission.
 *
 * THIS SOFTWARE IS PROVIDED BY THE COPYRIGHT HOLDERS AND CONTRIBUTORS
 * "AS IS" AND ANY EXPRESS OR IMPLIED WARRANTIES, INCLUDING, BUT NOT
 * LIMITED TO, THE IMPLIED WARRANTIES OF MERCHANTABILITY AND FITNESS FOR
 * A PARTICULAR PURPOSE ARE DISCLAIMED. IN NO EVENT SHALL THE COPYRIGHT OWNER OR
 * CONTRIBUTORS BE LIABLE FOR ANY DIRECT, INDIRECT, INCIDENTAL, SPECIAL,
 * EXEMPLARY, OR CONSEQUENTIAL DAMAGES (INCLUDING, BUT NOT LIMITED TO,
 * PROCUREMENT OF SUBSTITUTE GOODS OR SERVICES; LOSS OF USE, DATA, OR
 * PROFITS; OR BUSINESS INTERRUPTION) HOWEVER CAUSED AND ON ANY THEORY OF
 * LIABILITY, WHETHER IN CONTRACT, STRICT LIABILITY, OR TORT (INCLUDING
 * NEGLIGENCE OR OTHERWISE) ARISING IN ANY WAY OUT OF THE USE OF THIS
 * SOFTWARE, EVEN IF ADVISED OF THE POSSIBILITY OF SUCH DAMAGE.
 */
package net.fortuna.ical4j.model.property;

import net.fortuna.ical4j.model.*;
import net.fortuna.ical4j.validate.ValidationException;
import net.fortuna.ical4j.validate.Validator;
import net.fortuna.ical4j.validate.property.OneOrLessParameterValidator;

import java.io.IOException;
import java.net.URISyntaxException;
import java.text.ParseException;

/**
 * $Id$
 * <p/>
 * Created: [Apr 6, 2004]
 * <p/>
 * Defines a LOCATION_TYPE iCalendar component property.
 *
 * @author benf
 */
public class LocationType extends Property {

    private static final long serialVersionUID = -3541686430899510312L;

    private LocationTypeList locationTypes;

    private final Validator<Property> validator = new OneOrLessParameterValidator(Parameter.LANGUAGE);
    /**
     * Default constructor.
     */
    public LocationType() {
<<<<<<< HEAD
        super(LOCATION_TYPE, new ParameterList(), new OneOrLessParameterValidator(Parameter.LANGUAGE),
                new Factory());
=======
        super(LOCATION_TYPE, new ParameterList(), PropertyFactoryImpl.getInstance());
>>>>>>> 53b312fa
        locationTypes = new LocationTypeList();
    }

    /**
     * @param aValue a value string for this component
     */
    public LocationType(final String aValue) {
<<<<<<< HEAD
        super(LOCATION_TYPE, new ParameterList(), new OneOrLessParameterValidator(Parameter.LANGUAGE),
                new Factory());
=======
        super(LOCATION_TYPE, new ParameterList(), PropertyFactoryImpl.getInstance());
>>>>>>> 53b312fa
        setValue(aValue);
    }

    /**
     * @param aList  a list of parameters for this component
     * @param aValue a value string for this component
     */
    public LocationType(final ParameterList aList, final String aValue) {
<<<<<<< HEAD
        super(LOCATION_TYPE, aList, new OneOrLessParameterValidator(Parameter.LANGUAGE), new Factory());
=======
        super(LOCATION_TYPE, aList, PropertyFactoryImpl.getInstance());
>>>>>>> 53b312fa
        setValue(aValue);
    }

    /**
     * @param cList a list of locationTypes
     */
    public LocationType(final LocationTypeList cList) {
<<<<<<< HEAD
        super(LOCATION_TYPE, new ParameterList(), new OneOrLessParameterValidator(Parameter.LANGUAGE),
                new Factory());
=======
        super(LOCATION_TYPE, new ParameterList(), PropertyFactoryImpl.getInstance());
>>>>>>> 53b312fa
        locationTypes = cList;
    }

    /**
     * @param aList a list of parameters for this component
     * @param cList a list of locationTypes
     */
    public LocationType(final ParameterList aList, final LocationTypeList cList) {
<<<<<<< HEAD
        super(LOCATION_TYPE, aList, new OneOrLessParameterValidator(Parameter.LANGUAGE), new Factory());
=======
        super(LOCATION_TYPE, aList, PropertyFactoryImpl.getInstance());
>>>>>>> 53b312fa
        locationTypes = cList;
    }

    /**
     * {@inheritDoc}
     */
    public final void setValue(final String aValue) {
        locationTypes = new LocationTypeList(aValue);
    }

    /**
     * @return Returns the locationTypes.
     */
    public final LocationTypeList getLocationTypes() {
        return locationTypes;
    }

    /**
     * {@inheritDoc}
     */
    public final String getValue() {
        return getLocationTypes().toString();
    }

    @Override
    public void validate() throws ValidationException {
        validator.validate(this);
    }

    public static class Factory extends Content.Factory implements PropertyFactory {
        private static final long serialVersionUID = 1L;

        public Factory() {
            super(LOCATION_TYPE);
        }

        public Property createProperty(final ParameterList parameters, final String value)
                throws IOException, URISyntaxException, ParseException {
            return new LocationType(parameters, value);
        }

        public Property createProperty() {
            return new LocationType();
        }
    }

}<|MERGE_RESOLUTION|>--- conflicted
+++ resolved
@@ -60,12 +60,7 @@
      * Default constructor.
      */
     public LocationType() {
-<<<<<<< HEAD
-        super(LOCATION_TYPE, new ParameterList(), new OneOrLessParameterValidator(Parameter.LANGUAGE),
-                new Factory());
-=======
-        super(LOCATION_TYPE, new ParameterList(), PropertyFactoryImpl.getInstance());
->>>>>>> 53b312fa
+        super(LOCATION_TYPE, new ParameterList(), new Factory());
         locationTypes = new LocationTypeList();
     }
 
@@ -73,12 +68,7 @@
      * @param aValue a value string for this component
      */
     public LocationType(final String aValue) {
-<<<<<<< HEAD
-        super(LOCATION_TYPE, new ParameterList(), new OneOrLessParameterValidator(Parameter.LANGUAGE),
-                new Factory());
-=======
-        super(LOCATION_TYPE, new ParameterList(), PropertyFactoryImpl.getInstance());
->>>>>>> 53b312fa
+        super(LOCATION_TYPE, new ParameterList(), new Factory());
         setValue(aValue);
     }
 
@@ -87,11 +77,7 @@
      * @param aValue a value string for this component
      */
     public LocationType(final ParameterList aList, final String aValue) {
-<<<<<<< HEAD
-        super(LOCATION_TYPE, aList, new OneOrLessParameterValidator(Parameter.LANGUAGE), new Factory());
-=======
-        super(LOCATION_TYPE, aList, PropertyFactoryImpl.getInstance());
->>>>>>> 53b312fa
+        super(LOCATION_TYPE, aList, new Factory());
         setValue(aValue);
     }
 
@@ -99,12 +85,7 @@
      * @param cList a list of locationTypes
      */
     public LocationType(final LocationTypeList cList) {
-<<<<<<< HEAD
-        super(LOCATION_TYPE, new ParameterList(), new OneOrLessParameterValidator(Parameter.LANGUAGE),
-                new Factory());
-=======
-        super(LOCATION_TYPE, new ParameterList(), PropertyFactoryImpl.getInstance());
->>>>>>> 53b312fa
+        super(LOCATION_TYPE, new ParameterList(), new Factory());
         locationTypes = cList;
     }
 
@@ -113,11 +94,7 @@
      * @param cList a list of locationTypes
      */
     public LocationType(final ParameterList aList, final LocationTypeList cList) {
-<<<<<<< HEAD
-        super(LOCATION_TYPE, aList, new OneOrLessParameterValidator(Parameter.LANGUAGE), new Factory());
-=======
-        super(LOCATION_TYPE, aList, PropertyFactoryImpl.getInstance());
->>>>>>> 53b312fa
+        super(LOCATION_TYPE, aList, new Factory());
         locationTypes = cList;
     }
 
