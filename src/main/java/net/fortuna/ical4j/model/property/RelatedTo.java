--- conflicted
+++ resolved
@@ -61,24 +61,14 @@
      * Default constructor.
      */
     public RelatedTo() {
-<<<<<<< HEAD
-        super(RELATED_TO, new ParameterList(), new OneOrLessParameterValidator(Parameter.RELTYPE),
-                new Factory());
-=======
-        super(RELATED_TO, new ParameterList(), PropertyFactoryImpl.getInstance());
->>>>>>> 53b312fa
+        super(RELATED_TO, new ParameterList(), new Factory());
     }
 
     /**
      * @param aValue a value string for this component
      */
     public RelatedTo(final String aValue) {
-<<<<<<< HEAD
-        super(RELATED_TO, new ParameterList(), new OneOrLessParameterValidator(Parameter.RELTYPE),
-                new Factory());
-=======
-        super(RELATED_TO, new ParameterList(), PropertyFactoryImpl.getInstance());
->>>>>>> 53b312fa
+        super(RELATED_TO, new ParameterList(), new Factory());
         setValue(aValue);
     }
 
@@ -87,11 +77,7 @@
      * @param aValue a value string for this component
      */
     public RelatedTo(final ParameterList aList, final String aValue) {
-<<<<<<< HEAD
-        super(RELATED_TO, aList, new OneOrLessParameterValidator(Parameter.RELTYPE), new Factory());
-=======
-        super(RELATED_TO, aList, PropertyFactoryImpl.getInstance());
->>>>>>> 53b312fa
+        super(RELATED_TO, aList, new Factory());
         setValue(aValue);
     }
 
