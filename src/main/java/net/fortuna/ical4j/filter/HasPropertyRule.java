/**
 * Copyright (c) 2012, Ben Fortuna
 * All rights reserved.
 *
 * Redistribution and use in source and binary forms, with or without
 * modification, are permitted provided that the following conditions
 * are met:
 *
 *  o Redistributions of source code must retain the above copyright
 * notice, this list of conditions and the following disclaimer.
 *
 *  o Redistributions in binary form must reproduce the above copyright
 * notice, this list of conditions and the following disclaimer in the
 * documentation and/or other materials provided with the distribution.
 *
 *  o Neither the name of Ben Fortuna nor the names of any other contributors
 * may be used to endorse or promote products derived from this software
 * without specific prior written permission.
 *
 * THIS SOFTWARE IS PROVIDED BY THE COPYRIGHT HOLDERS AND CONTRIBUTORS
 * "AS IS" AND ANY EXPRESS OR IMPLIED WARRANTIES, INCLUDING, BUT NOT
 * LIMITED TO, THE IMPLIED WARRANTIES OF MERCHANTABILITY AND FITNESS FOR
 * A PARTICULAR PURPOSE ARE DISCLAIMED. IN NO EVENT SHALL THE COPYRIGHT OWNER OR
 * CONTRIBUTORS BE LIABLE FOR ANY DIRECT, INDIRECT, INCIDENTAL, SPECIAL,
 * EXEMPLARY, OR CONSEQUENTIAL DAMAGES (INCLUDING, BUT NOT LIMITED TO,
 * PROCUREMENT OF SUBSTITUTE GOODS OR SERVICES; LOSS OF USE, DATA, OR
 * PROFITS; OR BUSINESS INTERRUPTION) HOWEVER CAUSED AND ON ANY THEORY OF
 * LIABILITY, WHETHER IN CONTRACT, STRICT LIABILITY, OR TORT (INCLUDING
 * NEGLIGENCE OR OTHERWISE) ARISING IN ANY WAY OUT OF THE USE OF THIS
 * SOFTWARE, EVEN IF ADVISED OF THE POSSIBILITY OF SUCH DAMAGE.
 */
package net.fortuna.ical4j.filter;

import net.fortuna.ical4j.model.Component;
import net.fortuna.ical4j.model.Property;
import net.fortuna.ical4j.model.PropertyList;
import org.apache.commons.collections4.Predicate;

/**
 * $Id$
 *
 * Created on 5/02/2006
 *
 * A rule that matches any component containing the specified property. Note that this rule ignores any parameters
 * matching only on the value of the property.
 * @author Ben Fortuna
 */
<<<<<<< HEAD
public class HasPropertyRule<T extends Component> implements Rule<T> {
=======
public class HasPropertyRule implements Predicate<Component> {
>>>>>>> 94f95182

    private Property property;

    private boolean matchEquals;

    /**
     * Constructs a new instance with the specified property. Ignores any parameters matching only on the value of the
     * property.
     * @param property a property instance to check for
     */
    public HasPropertyRule(final Property property) {
        this(property, false);
    }

    /**
     * Constructs a new instance with the specified property.
     * @param property the property to match
     * @param matchEquals if true, matches must contain an identical property (as indicated by
     * <code>Property.equals()</code>
     */
    public HasPropertyRule(final Property property, final boolean matchEquals) {
        this.property = property;
        this.matchEquals = matchEquals;
    }

    /**
     * {@inheritDoc}
     */
    public final boolean evaluate(final Component component) {
        boolean match = false;
        final PropertyList<Property> properties = component.getProperties(property.getName());
        for (final Property p : properties) {
            if (matchEquals && property.equals(p)) {
                match = true;
            }
            else if (property.getValue().equals(p.getValue())) {
                match = true;
            }
        }
        return match;
    }
}<|MERGE_RESOLUTION|>--- conflicted
+++ resolved
@@ -45,11 +45,7 @@
  * matching only on the value of the property.
  * @author Ben Fortuna
  */
-<<<<<<< HEAD
-public class HasPropertyRule<T extends Component> implements Rule<T> {
-=======
-public class HasPropertyRule implements Predicate<Component> {
->>>>>>> 94f95182
+public class HasPropertyRule<T extends Component> implements Predicate<T> {
 
     private Property property;
 
